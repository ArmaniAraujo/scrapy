--- conflicted
+++ resolved
@@ -88,11 +88,7 @@
     ``text`` is already an unicode object, return it as-is."""
     if isinstance(text, str):
         return text
-<<<<<<< HEAD
     if not isinstance(text, (bytes, str)):
-=======
-    if not isinstance(text, (bytes, six.text_type)):
->>>>>>> 78ad0163
         raise TypeError('to_unicode must receive a bytes or str '
                         'object, got %s' % type(text).__name__)
     if encoding is None:
@@ -105,11 +101,7 @@
     is already a bytes object, return it as-is."""
     if isinstance(text, bytes):
         return text
-<<<<<<< HEAD
     if not isinstance(text, str):
-=======
-    if not isinstance(text, six.string_types):
->>>>>>> 78ad0163
         raise TypeError('to_bytes must receive a str or bytes '
                         'object, got %s' % type(text).__name__)
     if encoding is None:

"""
Scrapy - a screen scraping framework written in Python
"""

<<<<<<< HEAD
version_info = (0, 10, 3, 'dev')
__version__ = "0.10.3"
=======
version_info = (0, 11, 0, 'dev')
__version__ = "0.11"
>>>>>>> 34fc36ff

import sys, os, warnings

if sys.version_info < (2,5):
    print "Scrapy %s requires Python 2.5 or above" % __version__
    sys.exit(1)

# ignore noisy twisted deprecation warnings
warnings.filterwarnings('ignore', category=DeprecationWarning, module='twisted')

# prevents noisy (and innocent) dropin.cache errors when loading spiders from
# egg files using the old Spider Manager. TODO: Remove for Scrapy 0.11
from twisted.python.zippath import ZipPath
ZipPath.setContent = lambda x, y: None

# monkey patches to fix external library issues
from scrapy.xlib import twisted_250_monkeypatches, urlparse_monkeypatches

# optional_features is a set containing Scrapy optional features
optional_features = set()

try:
    import OpenSSL
except ImportError:
    pass
else:
    optional_features.add('ssl')

try:
    import boto
except ImportError:
    pass
else:
    optional_features.add('boto')<|MERGE_RESOLUTION|>--- conflicted
+++ resolved
@@ -2,13 +2,8 @@
 Scrapy - a screen scraping framework written in Python
 """
 
-<<<<<<< HEAD
-version_info = (0, 10, 3, 'dev')
-__version__ = "0.10.3"
-=======
 version_info = (0, 11, 0, 'dev')
 __version__ = "0.11"
->>>>>>> 34fc36ff
 
 import sys, os, warnings
 

--- conflicted
+++ resolved
@@ -12,12 +12,10 @@
     "scrapy/utils/testsite.py",
     # contains scripts to be run by tests/test_crawler.py::CrawlerProcessSubprocess
     *_py_files("tests/CrawlerProcess"),
-<<<<<<< HEAD
+    # contains scripts to be run by tests/test_crawler.py::CrawlerRunnerSubprocess
     *_py_files("tests/CrawlerRunner"),
-=======
     # Py36-only parts of respective tests
     *_py_files("tests/py36"),
->>>>>>> 49480225
 ]
 
 for line in open('tests/ignores.txt'):

--- conflicted
+++ resolved
@@ -9,7 +9,6 @@
 from tests import get_testdata
 
 
-<<<<<<< HEAD
 # a hack to skip base class tests in pytest
 class Base:
     class LinkExtractorTestCase(unittest.TestCase):
@@ -113,6 +112,9 @@
             <div>
             <p><a href="/nofollow2.html" rel="blah">Choose to follow or not</a></p>
             </div>
+            <div>
+            <p><a href="http://google.com/something" rel="external nofollow">External link not to follow</a></p>
+            </div>
             </body></html>"""
             response = HtmlResponse("http://example.org/somepage/index.html", body=html)
 
@@ -122,6 +124,7 @@
                 Link(url='http://example.org/follow.html', text=u'Follow this link'),
                 Link(url='http://example.org/nofollow.html', text=u'Dont follow this one', nofollow=True),
                 Link(url='http://example.org/nofollow2.html', text=u'Choose to follow or not'),
+                Link(url='http://google.com/something', text=u'External link not to follow', nofollow=True),
             ])
 
         def test_matches(self):
@@ -358,194 +361,6 @@
         <title>XHTML document title</title>
     </head>
     <body>
-=======
-class LinkExtractorTestCase(unittest.TestCase):
-    def test_basic(self):
-        html = """<html><head><title>Page title<title>
-        <body><p><a href="item/12.html">Item 12</a></p>
-        <p><a href="/about.html">About us</a></p>
-        <img src="/logo.png" alt="Company logo (not a link)" />
-        <p><a href="../othercat.html">Other category</a></p>
-        <p><a href="/">&gt;&gt;</a></p>
-        <p><a href="/" /></p>
-        </body></html>"""
-        response = HtmlResponse("http://example.org/somepage/index.html", body=html)
-
-        lx = BaseSgmlLinkExtractor()  # default: tag=a, attr=href
-        self.assertEqual(lx.extract_links(response),
-                         [Link(url='http://example.org/somepage/item/12.html', text='Item 12'),
-                          Link(url='http://example.org/about.html', text='About us'),
-                          Link(url='http://example.org/othercat.html', text='Other category'),
-                          Link(url='http://example.org/', text='>>'),
-                          Link(url='http://example.org/', text='')])
-
-    def test_base_url(self):
-        html = """<html><head><title>Page title<title><base href="http://otherdomain.com/base/" />
-        <body><p><a href="item/12.html">Item 12</a></p>
-        </body></html>"""
-        response = HtmlResponse("http://example.org/somepage/index.html", body=html)
-
-        lx = BaseSgmlLinkExtractor()  # default: tag=a, attr=href
-        self.assertEqual(lx.extract_links(response),
-                         [Link(url='http://otherdomain.com/base/item/12.html', text='Item 12')])
-
-        # base url is an absolute path and relative to host
-        html = """<html><head><title>Page title<title><base href="/" />
-        <body><p><a href="item/12.html">Item 12</a></p></body></html>"""
-        response = HtmlResponse("https://example.org/somepage/index.html", body=html)
-        self.assertEqual(lx.extract_links(response),
-                         [Link(url='https://example.org/item/12.html', text='Item 12')])
-
-        # base url has no scheme
-        html = """<html><head><title>Page title<title><base href="//noschemedomain.com/path/to/" />
-        <body><p><a href="item/12.html">Item 12</a></p></body></html>"""
-        response = HtmlResponse("https://example.org/somepage/index.html", body=html)
-        self.assertEqual(lx.extract_links(response),
-                         [Link(url='https://noschemedomain.com/path/to/item/12.html', text='Item 12')])
-
-    def test_link_text_wrong_encoding(self):
-        html = """<body><p><a href="item/12.html">Wrong: \xed</a></p></body></html>"""
-        response = HtmlResponse("http://www.example.com", body=html, encoding='utf-8')
-        lx = BaseSgmlLinkExtractor()
-        self.assertEqual(lx.extract_links(response), [
-            Link(url='http://www.example.com/item/12.html', text=u'Wrong: \ufffd'),
-        ])
-
-    def test_extraction_encoding(self):
-        body = get_testdata('link_extractor', 'linkextractor_noenc.html')
-        response_utf8 = HtmlResponse(url='http://example.com/utf8', body=body, headers={'Content-Type': ['text/html; charset=utf-8']})
-        response_noenc = HtmlResponse(url='http://example.com/noenc', body=body)
-        body = get_testdata('link_extractor', 'linkextractor_latin1.html')
-        response_latin1 = HtmlResponse(url='http://example.com/latin1', body=body)
-
-        lx = BaseSgmlLinkExtractor()
-        self.assertEqual(lx.extract_links(response_utf8), [
-            Link(url='http://example.com/sample_%C3%B1.html', text=''),
-            Link(url='http://example.com/sample_%E2%82%AC.html', text='sample \xe2\x82\xac text'.decode('utf-8')),
-        ])
-
-        self.assertEqual(lx.extract_links(response_noenc), [
-            Link(url='http://example.com/sample_%C3%B1.html', text=''),
-            Link(url='http://example.com/sample_%E2%82%AC.html', text='sample \xe2\x82\xac text'.decode('utf-8')),
-        ])
-
-        self.assertEqual(lx.extract_links(response_latin1), [
-            Link(url='http://example.com/sample_%F1.html', text=''),
-            Link(url='http://example.com/sample_%E1.html', text='sample \xe1 text'.decode('latin1')),
-        ])
-
-    def test_matches(self):
-        url1 = 'http://lotsofstuff.com/stuff1/index'
-        url2 = 'http://evenmorestuff.com/uglystuff/index'
-
-        lx = BaseSgmlLinkExtractor()
-        self.assertEqual(lx.matches(url1), True)
-        self.assertEqual(lx.matches(url2), True)
-
-    def test_link_nofollow(self):
-        html = """
-        <a href="page.html?action=print" rel="nofollow">Printer-friendly page</a>
-        <a href="about.html">About us</a>
-        <a href="http://google.com/something" rel="external nofollow">Something</a>
-        """
-        response = HtmlResponse("http://example.org/page.html", body=html)
-        lx = SgmlLinkExtractor()
-        self.assertEqual([link for link in lx.extract_links(response)], [
-            Link(url='http://example.org/page.html?action=print', text=u'Printer-friendly page', nofollow=True),
-            Link(url='http://example.org/about.html', text=u'About us', nofollow=False),
-            Link(url='http://google.com/something', text=u'Something', nofollow=True),
-        ])
-
-
-class SgmlLinkExtractorTestCase(unittest.TestCase):
-    extractor_cls = SgmlLinkExtractor
-
-    def setUp(self):
-        body = get_testdata('link_extractor', 'sgml_linkextractor.html')
-        self.response = HtmlResponse(url='http://example.com/index', body=body)
-
-    def test_urls_type(self):
-        '''Test that the resulting urls are regular strings and not a unicode objects'''
-        lx = self.extractor_cls()
-        self.assertTrue(all(isinstance(link.url, str) for link in lx.extract_links(self.response)))
-
-    def test_extraction(self):
-        '''Test the extractor's behaviour among different situations'''
-
-        lx = self.extractor_cls()
-        self.assertEqual([link for link in lx.extract_links(self.response)], [
-            Link(url='http://example.com/sample1.html', text=u''),
-            Link(url='http://example.com/sample2.html', text=u'sample 2'),
-            Link(url='http://example.com/sample3.html', text=u'sample 3 text'),
-            Link(url='http://www.google.com/something', text=u''),
-            Link(url='http://example.com/innertag.html', text=u'inner tag'),
-        ])
-
-        lx = self.extractor_cls(allow=('sample', ))
-        self.assertEqual([link for link in lx.extract_links(self.response)], [
-            Link(url='http://example.com/sample1.html', text=u''),
-            Link(url='http://example.com/sample2.html', text=u'sample 2'),
-            Link(url='http://example.com/sample3.html', text=u'sample 3 text'),
-        ])
-
-        lx = self.extractor_cls(allow=('sample', ), unique=False)
-        self.assertEqual([link for link in lx.extract_links(self.response)], [
-            Link(url='http://example.com/sample1.html', text=u''),
-            Link(url='http://example.com/sample2.html', text=u'sample 2'),
-            Link(url='http://example.com/sample3.html', text=u'sample 3 text'),
-            Link(url='http://example.com/sample3.html', text=u'sample 3 repetition'),
-        ])
-
-        lx = self.extractor_cls(allow=('sample', ))
-        self.assertEqual([link for link in lx.extract_links(self.response)], [
-            Link(url='http://example.com/sample1.html', text=u''),
-            Link(url='http://example.com/sample2.html', text=u'sample 2'),
-            Link(url='http://example.com/sample3.html', text=u'sample 3 text'),
-        ])
-
-        lx = self.extractor_cls(allow=('sample', ), deny=('3', ))
-        self.assertEqual([link for link in lx.extract_links(self.response)], [
-            Link(url='http://example.com/sample1.html', text=u''),
-            Link(url='http://example.com/sample2.html', text=u'sample 2'),
-        ])
-
-        lx = self.extractor_cls(allow_domains=('google.com', ))
-        self.assertEqual([link for link in lx.extract_links(self.response)], [
-            Link(url='http://www.google.com/something', text=u''),
-        ])
-
-    def test_extraction_using_single_values(self):
-        '''Test the extractor's behaviour among different situations'''
-
-        lx = self.extractor_cls(allow='sample')
-        self.assertEqual([link for link in lx.extract_links(self.response)], [
-            Link(url='http://example.com/sample1.html', text=u''),
-            Link(url='http://example.com/sample2.html', text=u'sample 2'),
-            Link(url='http://example.com/sample3.html', text=u'sample 3 text'),
-        ])
-
-        lx = self.extractor_cls(allow='sample', deny='3')
-        self.assertEqual([link for link in lx.extract_links(self.response)], [
-            Link(url='http://example.com/sample1.html', text=u''),
-            Link(url='http://example.com/sample2.html', text=u'sample 2'),
-        ])
-
-        lx = self.extractor_cls(allow_domains='google.com')
-        self.assertEqual([link for link in lx.extract_links(self.response)], [
-            Link(url='http://www.google.com/something', text=u''),
-        ])
-
-        lx = self.extractor_cls(deny_domains='example.com')
-        self.assertEqual([link for link in lx.extract_links(self.response)], [
-            Link(url='http://www.google.com/something', text=u''),
-        ])
-
-    def test_nofollow(self):
-        '''Test the extractor's behaviour for links with rel="nofollow"'''
-
-        html = """<html><head><title>Page title<title>
-        <body>
->>>>>>> aa31811c
         <div class='links'>
         <p><a href="/about.html">About us</a></p>
         </div>
@@ -558,7 +373,9 @@
         <div>
         <p><a href="/nofollow2.html" rel="blah">Choose to follow or not</a></p>
         </div>
-<<<<<<< HEAD
+        <div>
+        <p><a href="http://google.com/something" rel="external nofollow">External link not to follow</a></p>
+        </div>
     </body>
     </html>
             """
@@ -570,7 +387,8 @@
                              [Link(url='http://example.com/about.html', text=u'About us', fragment='', nofollow=False),
                               Link(url='http://example.com/follow.html', text=u'Follow this link', fragment='', nofollow=False),
                               Link(url='http://example.com/nofollow.html', text=u'Dont follow this one', fragment='', nofollow=True),
-                              Link(url='http://example.com/nofollow2.html', text=u'Choose to follow or not', fragment='', nofollow=False)]
+                              Link(url='http://example.com/nofollow2.html', text=u'Choose to follow or not', fragment='', nofollow=False),
+                              Link(url='http://google.com/something', text=u'External link not to follow', nofollow=True)]
                             )
 
             response = XmlResponse("http://example.com/index.xhtml", body=xhtml)
@@ -580,7 +398,8 @@
                              [Link(url='http://example.com/about.html', text=u'About us', fragment='', nofollow=False),
                               Link(url='http://example.com/follow.html', text=u'Follow this link', fragment='', nofollow=False),
                               Link(url='http://example.com/nofollow.html', text=u'Dont follow this one', fragment='', nofollow=True),
-                              Link(url='http://example.com/nofollow2.html', text=u'Choose to follow or not', fragment='', nofollow=False)]
+                              Link(url='http://example.com/nofollow2.html', text=u'Choose to follow or not', fragment='', nofollow=False),
+                              Link(url='http://google.com/something', text=u'External link not to follow', nofollow=True)]
                             )
 
         def test_link_wrong_href(self):
@@ -598,318 +417,6 @@
 
 
 class LxmlLinkExtractorTestCase(Base.LinkExtractorTestCase):
-=======
-        <div>
-        <p><a href="http://google.com/something" rel="external nofollow">External link not to follow</a></p>
-        </div>
-        </body></html>"""
-        response = HtmlResponse("http://example.org/somepage/index.html", body=html)
-
-        lx = self.extractor_cls()
-        self.assertEqual(lx.extract_links(response), [
-            Link(url='http://example.org/about.html', text=u'About us'),
-            Link(url='http://example.org/follow.html', text=u'Follow this link'),
-            Link(url='http://example.org/nofollow.html', text=u'Dont follow this one', nofollow=True),
-            Link(url='http://example.org/nofollow2.html', text=u'Choose to follow or not'),
-            Link(url='http://google.com/something', text=u'External link not to follow', nofollow=True),
-        ])
-
-    def test_matches(self):
-        url1 = 'http://lotsofstuff.com/stuff1/index'
-        url2 = 'http://evenmorestuff.com/uglystuff/index'
-
-        lx = self.extractor_cls(allow=(r'stuff1', ))
-        self.assertEqual(lx.matches(url1), True)
-        self.assertEqual(lx.matches(url2), False)
-
-        lx = self.extractor_cls(deny=(r'uglystuff', ))
-        self.assertEqual(lx.matches(url1), True)
-        self.assertEqual(lx.matches(url2), False)
-
-        lx = self.extractor_cls(allow_domains=('evenmorestuff.com', ))
-        self.assertEqual(lx.matches(url1), False)
-        self.assertEqual(lx.matches(url2), True)
-
-        lx = self.extractor_cls(deny_domains=('lotsofstuff.com', ))
-        self.assertEqual(lx.matches(url1), False)
-        self.assertEqual(lx.matches(url2), True)
-
-        lx = self.extractor_cls(allow=('blah1',), deny=('blah2',),
-                               allow_domains=('blah1.com',),
-                               deny_domains=('blah2.com',))
-        self.assertEqual(lx.matches('http://blah1.com/blah1'), True)
-        self.assertEqual(lx.matches('http://blah1.com/blah2'), False)
-        self.assertEqual(lx.matches('http://blah2.com/blah1'), False)
-        self.assertEqual(lx.matches('http://blah2.com/blah2'), False)
-
-    def test_restrict_xpaths(self):
-        lx = self.extractor_cls(restrict_xpaths=('//div[@id="subwrapper"]', ))
-        self.assertEqual([link for link in lx.extract_links(self.response)], [
-            Link(url='http://example.com/sample1.html', text=u''),
-            Link(url='http://example.com/sample2.html', text=u'sample 2'),
-        ])
-
-    def test_restrict_xpaths_encoding(self):
-        """Test restrict_xpaths with encodings"""
-        html = """<html><head><title>Page title<title>
-        <body><p><a href="item/12.html">Item 12</a></p>
-        <div class='links'>
-        <p><a href="/about.html">About us\xa3</a></p>
-        </div>
-        <div>
-        <p><a href="/nofollow.html">This shouldn't be followed</a></p>
-        </div>
-        </body></html>"""
-        response = HtmlResponse("http://example.org/somepage/index.html", body=html, encoding='windows-1252')
-
-        lx = self.extractor_cls(restrict_xpaths="//div[@class='links']")
-        self.assertEqual(lx.extract_links(response),
-                         [Link(url='http://example.org/about.html', text=u'About us\xa3')])
-
-    def test_restrict_xpaths_with_html_entities(self):
-        html = '<html><body><p><a href="/&hearts;/you?c=&euro;">text</a></p></body></html>'
-        response = HtmlResponse("http://example.org/somepage/index.html", body=html, encoding='iso8859-15')
-        links = SgmlLinkExtractor(restrict_xpaths='//p').extract_links(response)
-        self.assertEqual(links,
-                         [Link(url='http://example.org/%E2%99%A5/you?c=%E2%82%AC', text=u'text')])
-
-    def test_restrict_xpaths_concat_in_handle_data(self):
-        """html entities cause SGMLParser to call handle_data hook twice"""
-        body = """<html><body><div><a href="/foo">&gt;\xbe\xa9&lt;\xb6\xab</a></body></html>"""
-        response = HtmlResponse("http://example.org", body=body, encoding='gb18030')
-        lx = self.extractor_cls(restrict_xpaths="//div")
-        self.assertEqual(lx.extract_links(response),
-                         [Link(url='http://example.org/foo', text=u'>\u4eac<\u4e1c',
-                               fragment='', nofollow=False)])
-
-    def test_restrict_css(self):
-        lx = self.extractor_cls(restrict_css=('#subwrapper a',))
-        self.assertEqual(lx.extract_links(self.response), [
-            Link(url='http://example.com/sample2.html', text=u'sample 2')
-        ])
-
-    def test_restrict_css_and_restrict_xpaths_together(self):
-        lx = self.extractor_cls(restrict_xpaths=('//div[@id="subwrapper"]', ),
-                                restrict_css=('#subwrapper + a', ))
-        self.assertEqual([link for link in lx.extract_links(self.response)], [
-            Link(url='http://example.com/sample1.html', text=u''),
-            Link(url='http://example.com/sample2.html', text=u'sample 2'),
-            Link(url='http://example.com/sample3.html', text=u'sample 3 text'),
-        ])
-
-    def test_area_tag_with_unicode_present(self):
-        body = """<html><body>\xbe\xa9<map><area href="http://example.org/foo" /></map></body></html>"""
-        response = HtmlResponse("http://example.org", body=body, encoding='utf-8')
-        lx = self.extractor_cls()
-        lx.extract_links(response)
-        lx.extract_links(response)
-        lx.extract_links(response)
-        self.assertEqual(lx.extract_links(response),
-                         [Link(url='http://example.org/foo', text=u'',
-                               fragment='', nofollow=False)])
-
-    def test_encoded_url(self):
-        body = """<html><body><div><a href="?page=2">BinB</a></body></html>"""
-        response = HtmlResponse("http://known.fm/AC%2FDC/", body=body, encoding='utf8')
-        lx = self.extractor_cls()
-        self.assertEqual(lx.extract_links(response), [
-            Link(url='http://known.fm/AC%2FDC/?page=2', text=u'BinB', fragment='', nofollow=False),
-        ])
-
-    def test_encoded_url_in_restricted_xpath(self):
-        body = """<html><body><div><a href="?page=2">BinB</a></body></html>"""
-        response = HtmlResponse("http://known.fm/AC%2FDC/", body=body, encoding='utf8')
-        lx = self.extractor_cls(restrict_xpaths="//div")
-        self.assertEqual(lx.extract_links(response), [
-            Link(url='http://known.fm/AC%2FDC/?page=2', text=u'BinB', fragment='', nofollow=False),
-        ])
-
-    def test_deny_extensions(self):
-        html = """<a href="page.html">asd</a> and <a href="photo.jpg">"""
-        response = HtmlResponse("http://example.org/", body=html)
-        lx = self.extractor_cls()
-        self.assertEqual(lx.extract_links(response), [
-            Link(url='http://example.org/page.html', text=u'asd'),
-        ])
-
-        lx = SgmlLinkExtractor(deny_extensions="jpg")
-        self.assertEqual(lx.extract_links(response), [
-            Link(url='http://example.org/page.html', text=u'asd'),
-        ])
-
-    def test_process_value(self):
-        """Test restrict_xpaths with encodings"""
-        html = """
-        <a href="javascript:goToPage('../other/page.html','photo','width=600,height=540,scrollbars'); return false">Link text</a>
-        <a href="/about.html">About us</a>
-        """
-        response = HtmlResponse("http://example.org/somepage/index.html", body=html, encoding='windows-1252')
-
-        def process_value(value):
-            m = re.search("javascript:goToPage\('(.*?)'", value)
-            if m:
-                return m.group(1)
-
-        lx = self.extractor_cls(process_value=process_value)
-        self.assertEqual(lx.extract_links(response),
-                         [Link(url='http://example.org/other/page.html', text='Link text')])
-
-    def test_base_url_with_restrict_xpaths(self):
-        html = """<html><head><title>Page title<title><base href="http://otherdomain.com/base/" />
-        <body><p><a href="item/12.html">Item 12</a></p>
-        </body></html>"""
-        response = HtmlResponse("http://example.org/somepage/index.html", body=html)
-        lx = self.extractor_cls(restrict_xpaths="//p")
-        self.assertEqual(lx.extract_links(response),
-                         [Link(url='http://otherdomain.com/base/item/12.html', text='Item 12')])
-
-    def test_attrs(self):
-        lx = self.extractor_cls(attrs="href")
-        self.assertEqual(lx.extract_links(self.response), [
-            Link(url='http://example.com/sample1.html', text=u''),
-            Link(url='http://example.com/sample2.html', text=u'sample 2'),
-            Link(url='http://example.com/sample3.html', text=u'sample 3 text'),
-            Link(url='http://www.google.com/something', text=u''),
-            Link(url='http://example.com/innertag.html', text=u'inner tag'),
-        ])
-
-        lx = self.extractor_cls(attrs=("href","src"), tags=("a","area","img"), deny_extensions=())
-        self.assertEqual(lx.extract_links(self.response), [
-            Link(url='http://example.com/sample1.html', text=u''),
-            Link(url='http://example.com/sample2.html', text=u'sample 2'),
-            Link(url='http://example.com/sample2.jpg', text=u''),
-            Link(url='http://example.com/sample3.html', text=u'sample 3 text'),
-            Link(url='http://www.google.com/something', text=u''),
-            Link(url='http://example.com/innertag.html', text=u'inner tag'),
-        ])
-
-        lx = self.extractor_cls(attrs=None)
-        self.assertEqual(lx.extract_links(self.response), [])
-
-        html = """<html><area href="sample1.html"></area><a ref="sample2.html">sample text 2</a></html>"""
-        response = HtmlResponse("http://example.com/index.html", body=html)
-        lx = SgmlLinkExtractor(attrs=("href"))
-        self.assertEqual(lx.extract_links(response), [
-            Link(url='http://example.com/sample1.html', text=u''),
-        ])
-
-    def test_tags(self):
-        html = """<html><area href="sample1.html"></area><a href="sample2.html">sample 2</a><img src="sample2.jpg"/></html>"""
-        response = HtmlResponse("http://example.com/index.html", body=html)
-
-        lx = self.extractor_cls(tags=None)
-        self.assertEqual(lx.extract_links(response), [])
-
-        lx = self.extractor_cls()
-        self.assertEqual(lx.extract_links(response), [
-            Link(url='http://example.com/sample1.html', text=u''),
-            Link(url='http://example.com/sample2.html', text=u'sample 2'),
-        ])
-
-        lx = self.extractor_cls(tags="area")
-        self.assertEqual(lx.extract_links(response), [
-            Link(url='http://example.com/sample1.html', text=u''),
-        ])
-
-        lx = self.extractor_cls(tags="a")
-        self.assertEqual(lx.extract_links(response), [
-            Link(url='http://example.com/sample2.html', text=u'sample 2'),
-        ])
-
-        lx = self.extractor_cls(tags=("a","img"), attrs=("href", "src"), deny_extensions=())
-        self.assertEqual(lx.extract_links(response), [
-            Link(url='http://example.com/sample2.html', text=u'sample 2'),
-            Link(url='http://example.com/sample2.jpg', text=u''),
-        ])
-
-    def test_tags_attrs(self):
-        html = """
-        <html><body>
-        <div id="item1" data-url="get?id=1"><a href="#">Item 1</a></div>
-        <div id="item2" data-url="get?id=2"><a href="#">Item 2</a></div>
-        </body></html>
-        """
-        response = HtmlResponse("http://example.com/index.html", body=html)
-
-        lx = self.extractor_cls(tags='div', attrs='data-url')
-        self.assertEqual(lx.extract_links(response), [
-            Link(url='http://example.com/get?id=1', text=u'Item 1', fragment='', nofollow=False),
-            Link(url='http://example.com/get?id=2', text=u'Item 2', fragment='', nofollow=False)
-        ])
-
-        lx = self.extractor_cls(tags=('div',), attrs=('data-url',))
-        self.assertEqual(lx.extract_links(response), [
-            Link(url='http://example.com/get?id=1', text=u'Item 1', fragment='', nofollow=False),
-            Link(url='http://example.com/get?id=2', text=u'Item 2', fragment='', nofollow=False)
-        ])
-
-    def test_xhtml(self):
-        xhtml = """
-<?xml version="1.0"?>
-<!DOCTYPE html PUBLIC "-//W3C//DTD XHTML 1.0 Strict//EN"
-    "http://www.w3.org/TR/xhtml1/DTD/xhtml1-strict.dtd">
-<html xmlns="http://www.w3.org/1999/xhtml" xml:lang="en" lang="en">
-<head>
-    <title>XHTML document title</title>
-</head>
-<body>
-    <div class='links'>
-    <p><a href="/about.html">About us</a></p>
-    </div>
-    <div>
-    <p><a href="/follow.html">Follow this link</a></p>
-    </div>
-    <div>
-    <p><a href="/nofollow.html" rel="nofollow">Dont follow this one</a></p>
-    </div>
-    <div>
-    <p><a href="/nofollow2.html" rel="blah">Choose to follow or not</a></p>
-    </div>
-    <div>
-    <p><a href="http://google.com/something" rel="external nofollow">External link not to follow</a></p>
-    </div>
-</body>
-</html>
-        """
-
-        response = HtmlResponse("http://example.com/index.xhtml", body=xhtml)
-
-        lx = self.extractor_cls()
-        self.assertEqual(lx.extract_links(response),
-                         [Link(url='http://example.com/about.html', text=u'About us', fragment='', nofollow=False),
-                          Link(url='http://example.com/follow.html', text=u'Follow this link', fragment='', nofollow=False),
-                          Link(url='http://example.com/nofollow.html', text=u'Dont follow this one', fragment='', nofollow=True),
-                          Link(url='http://example.com/nofollow2.html', text=u'Choose to follow or not', fragment='', nofollow=False),
-                          Link(url='http://google.com/something', text=u'External link not to follow', nofollow=True)]
-                        )
-
-        response = XmlResponse("http://example.com/index.xhtml", body=xhtml)
-
-        lx = self.extractor_cls()
-        self.assertEqual(lx.extract_links(response),
-                         [Link(url='http://example.com/about.html', text=u'About us', fragment='', nofollow=False),
-                          Link(url='http://example.com/follow.html', text=u'Follow this link', fragment='', nofollow=False),
-                          Link(url='http://example.com/nofollow.html', text=u'Dont follow this one', fragment='', nofollow=True),
-                          Link(url='http://example.com/nofollow2.html', text=u'Choose to follow or not', fragment='', nofollow=False),
-                          Link(url='http://google.com/something', text=u'External link not to follow', nofollow=True)]
-                        )
-
-    def test_link_wrong_href(self):
-        html = """
-        <a href="http://example.org/item1.html">Item 1</a>
-        <a href="http://[example.org/item2.html">Item 2</a>
-        <a href="http://example.org/item3.html">Item 3</a>
-        """
-        response = HtmlResponse("http://example.org/index.html", body=html)
-        lx = self.extractor_cls()
-        self.assertEqual([link for link in lx.extract_links(response)], [
-            Link(url='http://example.org/item1.html', text=u'Item 1', nofollow=False),
-            Link(url='http://example.org/item3.html', text=u'Item 3', nofollow=False),
-        ])
-
-
-class LxmlLinkExtractorTestCase(SgmlLinkExtractorTestCase):
->>>>>>> aa31811c
     extractor_cls = LxmlLinkExtractor
 
     def test_link_wrong_href(self):

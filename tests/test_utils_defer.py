--- conflicted
+++ resolved
@@ -124,7 +124,6 @@
         self.assertIsInstance(errors[0].value, ZeroDivisionError)
 
 
-<<<<<<< HEAD
 class AiterErrbackTest(unittest.TestCase):
 
     @deferred_f_from_coro_f
@@ -151,7 +150,8 @@
         self.assertEqual(out, [0, 1, 2, 3, 4])
         self.assertEqual(len(errors), 1)
         self.assertIsInstance(errors[0].value, ZeroDivisionError)
-=======
+
+
 class AsyncDefTestsuiteTest(unittest.TestCase):
     @deferred_f_from_coro_f
     async def test_deferred_f_from_coro_f(self):
@@ -164,5 +164,4 @@
     @mark.xfail(reason="Checks that the test is actually executed", strict=True)
     @deferred_f_from_coro_f
     async def test_deferred_f_from_coro_f_xfail(self):
-        raise Exception("This is expected to be raised")
->>>>>>> 49af7c4c
+        raise Exception("This is expected to be raised")